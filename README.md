--- conflicted
+++ resolved
@@ -18,11 +18,7 @@
 
 ## Project Structure
 
-<<<<<<< HEAD
 This is a monorepo containing two separate applications:
-=======
-This is a polyrepo containing two separate applications:
->>>>>>> c6ba7902
 
 ```
 dealbot/
@@ -43,30 +39,18 @@
 
 ### Option 1: Docker Compose (Recommended for Quick Start)
 
-<<<<<<< HEAD
 - **Node.js** 20+
 - **pnpm** (package manager)
 - **PostgreSQL** database
 - **Filecoin wallet** with tokens (for Calibration or Mainnet)
 
 ### 1. Clone the Repository
-=======
-The easiest way to get started is using Docker Compose, which sets up both PostgreSQL and the application:
-
-#### Prerequisites
-
-- Docker and Docker Compose
-- Filecoin wallet with tokens
-
-#### Setup
->>>>>>> c6ba7902
 
 ```bash
 git clone https://github.com/FilOzone/dealbot.git
 cd dealbot
 ```
 
-<<<<<<< HEAD
 ### 2. Install Dependencies
 
 ```bash
@@ -99,76 +83,10 @@
 cd ../web
 cp .env.example .env
 # Update VITE_API_BASE_URL if you changed DEALBOT_PORT
-=======
-# Configure environment
-cp .env.example .env
-# Edit .env with your wallet credentials
-# Database settings are optional - defaults work with docker-compose.dev.yml
-
-# Start services (PostgreSQL + Application)
-docker compose -f docker-compose.dev.yml up -d
-
-# View logs
-docker compose -f docker-compose.dev.yml logs -f app
-
-# Stop services
-docker compose -f docker-compose.dev.yml down
-
-# Stop and remove database volume (fresh start)
-docker compose -f docker-compose.dev.yml down -v
-```
-
-The application will be available at `http://localhost:8080` (or the port specified in `DEALBOT_PORT`).
-
-**Note:** The database is automatically created and migrations run on first startup. The database data persists in a Docker volume named `postgres_data`.
-
-### Option 2: Local Development
-
-#### Prerequisites
-
-- Node.js 20+
-- PostgreSQL (or use Docker for just the database)
-- pnpm
-- Filecoin wallet with tokens
-
-#### Installation
-
-```bash
-git clone https://github.com/FilOzone/dealbot.git
-cd dealbot
-```
-
-#### Running
-
-```bash
-# Development
-pnpm start:dev
-
-# Install frontend dependencies
-cd ../web
-pnpm install
-```
-
-#### Using Docker for Database Only
-
-If you want to run the app locally but use Docker for PostgreSQL:
-
-```bash
-# Start just the database
-docker compose -f docker-compose.dev.yml up -d postgres
-
-# Update .env to use localhost for database
-# DATABASE_HOST=localhost
-# DATABASE_PORT=5432
-
-# Run the app locally
-pnpm start:dev
->>>>>>> c6ba7902
 ```
 
 Default: `VITE_API_BASE_URL=http://localhost:8080`
 
-<<<<<<< HEAD
 ### 4. Run the Applications
 
 #### Option 1: Run both applications from Root
@@ -177,54 +95,21 @@
 pnpm start:dev
 ```
 
-Backend runs at: `http://localhost:8080` ( or at DEALBOT_PORT environment variable)  
+Backend runs at: `http://localhost:8080` ( or at DEALBOT_PORT environment variable)
 Frontend runs at: `http://localhost:5173`
-=======
-#### Backend Configuration
-
-### Using Docker Compose
-
-When using `docker-compose.dev.yml`, the web dashboard is automatically built and served by the NestJS application. Simply access:
-
-- **Web UI:** `http://localhost:8080` (or your configured `DEALBOT_PORT`)
-- **API Docs:** `http://localhost:8080/api`
-
-### Local Development
-
-For frontend development with hot-reload:
-
-```bash
-# Terminal 1: Backend
-pnpm start:dev
-
-# Terminal 2: Frontend (with hot-reload)
-pnpm dev:web
-```
-
-Visit `http://localhost:5173` to view the dashboard with hot-reload.
->>>>>>> c6ba7902
 
 #### Option 2: Run both applications separately in different terminals
 
 Open **two terminal windows**:
 
-<<<<<<< HEAD
 ##### Terminal 1: Backend (API Server)
 
 ```bash
 cd apps/backend
 pnpm start:dev    # Development with hot-reload
-=======
-# Start server (serves both API and UI)
-pnpm start:prod
-
-# Terminal 2: Frontend (preview)
-cd web
-pnpm preview
->>>>>>> c6ba7902
 ```
 
-Backend runs at: `http://localhost:8080`  
+Backend runs at: `http://localhost:8080`
 API Docs (Swagger): `http://localhost:8080/api`
 
 ##### Terminal 2: Frontend (Web Dashboard)
@@ -234,13 +119,7 @@
 pnpm dev          # Development server
 ```
 
-<<<<<<< HEAD
 Frontend runs at: `http://localhost:5173`
-=======
-**Local (Docker):** `http://localhost:8080/api` (when using docker-compose.dev.yml)
-
-**Local (pnpm):** `http://localhost:3000/api` (when running with pnpm)
->>>>>>> c6ba7902
 
 ## Production Deployment
 
