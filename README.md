# Deal Bot

> Automated Filecoin PDP deal creation and performance monitoring system

[![Node](https://img.shields.io/badge/node-%3E%3D20-brightgreen.svg)](https://nodejs.org)
[![TypeScript](https://img.shields.io/badge/typescript-5.x-blue.svg)](https://www.typescriptlang.org)
[![NestJS](https://img.shields.io/badge/nestjs-11.x-red.svg)](https://nestjs.com)
[![React](https://img.shields.io/badge/react-19.x-blue.svg)](https://react.dev)

An intelligent automation system for creating and monitoring PDP deals on the Filecoin network. Features automated deal creation, CDN performance testing, comprehensive metrics tracking, and a modern web dashboard.

## Features

- **Automated Deal Creation** - Scheduled storage deals across multiple providers
- **Performance Monitoring** - Real-time metrics for deals and retrievals
- **Add-ons Testing** - FWSS add-ons testing and comparison with provider performance
- **Analytics Dashboard** - Modern React UI with charts and statistics

## Project Structure

This is a polyrepo containing two separate applications:

```
dealbot/
├── backend/          # NestJS API server (Port 8080)
│   ├── src/
│   │   ├── deal/            # Deal creation and management
│   │   ├── retrieval/       # Storage retrieval testing
│   │   ├── metrics/         # Performance metrics and analytics
│   │   ├── scheduler/       # Automated task scheduling
│   │   └── wallet-sdk/      # Wallet and contract operations
│   └── README.md     # Backend-specific documentation
└── web/              # React + Vite dashboard (Port 5173)
    ├── src/
    └── README.md     # Frontend-specific documentation
```

## Quick Start

### Option 1: Docker Compose (Recommended for Quick Start)

The easiest way to get started is using Docker Compose, which sets up both PostgreSQL and the application:

#### Prerequisites

- Docker and Docker Compose
- Filecoin wallet with tokens

#### Setup

```bash
# Clone repository
git clone https://github.com/FilOzone/dealbot.git
cd dealbot

# Configure environment
cp .env.example .env
# Edit .env with your wallet credentials
# Database settings are optional - defaults work with docker-compose.dev.yml

# Start services (PostgreSQL + Application)
docker compose -f docker-compose.dev.yml up -d

# View logs
docker compose -f docker-compose.dev.yml logs -f app

# Stop services
docker compose -f docker-compose.dev.yml down

# Stop and remove database volume (fresh start)
docker compose -f docker-compose.dev.yml down -v
```

The application will be available at `http://localhost:8080` (or the port specified in `DEALBOT_PORT`).

**Note:** The database is automatically created and migrations run on first startup. The database data persists in a Docker volume named `postgres_data`.

### Option 2: Local Development

#### Prerequisites

<<<<<<< HEAD
- **Node.js** 20+
- **pnpm** (package manager)
- **PostgreSQL** database
- **Filecoin wallet** with tokens (for Calibration or Mainnet)

### 1. Clone the Repository
=======
- Node.js 20+
- PostgreSQL (or use Docker for just the database)
- pnpm
- Filecoin wallet with tokens

#### Installation
>>>>>>> 7895819c

```bash
git clone https://github.com/FilOzone/dealbot.git
cd dealbot
```

### 2. Install Dependencies

```bash
# Install backend dependencies
cd backend
pnpm install

# Install frontend dependencies
cd ../web
pnpm install
```

<<<<<<< HEAD
### 3. Set Up Environment Variables

#### Backend Configuration
=======
#### Running

```bash
# Development
pnpm start:dev
>>>>>>> 7895819c

```bash
cd backend
cp .env.example .env
# Edit .env with your database credentials, wallet info, etc.
```

<<<<<<< HEAD
**Key variables to configure:**
=======
#### Using Docker for Database Only

If you want to run the app locally but use Docker for PostgreSQL:

```bash
# Start just the database
docker compose -f docker-compose.dev.yml up -d postgres

# Update .env to use localhost for database
# DATABASE_HOST=localhost
# DATABASE_PORT=5432

# Run the app locally
pnpm start:dev
```

## Web Dashboard
>>>>>>> 7895819c

- `DATABASE_*` - PostgreSQL connection details
- `WALLET_ADDRESS` & `WALLET_PRIVATE_KEY` - Your Filecoin wallet
- `NETWORK` - `calibration` or `mainnet`
- `DEALBOT_PORT` - Backend server port (default: `8080`)

<<<<<<< HEAD
See [`backend/.env.example`](backend/.env.example) for all options.

#### Frontend Configuration

```bash
cd ../web
cp .env.example .env
# Update VITE_API_BASE_URL if you changed DEALBOT_PORT
```

Default: `VITE_API_BASE_URL=http://localhost:8080`
=======
### Using Docker Compose

When using `docker-compose.dev.yml`, the web dashboard is automatically built and served by the NestJS application. Simply access:

- **Web UI:** `http://localhost:8080` (or your configured `DEALBOT_PORT`)
- **API Docs:** `http://localhost:8080/api`

### Local Development

For frontend development with hot-reload:

```bash
# Terminal 1: Backend
pnpm start:dev

# Terminal 2: Frontend (with hot-reload)
pnpm dev:web
```

Visit `http://localhost:5173` to view the dashboard with hot-reload.
>>>>>>> 7895819c

### 4. Run the Applications

Open **two terminal windows**:

#### Terminal 1: Backend (API Server)

```bash
cd backend
pnpm start:dev    # Development with hot-reload
```

Backend runs at: `http://localhost:8080`  
API Docs (Swagger): `http://localhost:8080/api`

#### Terminal 2: Frontend (Web Dashboard)

```bash
cd web
pnpm dev          # Development server
```

<<<<<<< HEAD
Frontend runs at: `http://localhost:5173`
=======
**Local (Docker):** `http://localhost:8080/api` (when using docker-compose.dev.yml)

**Local (pnpm):** `http://localhost:3000/api` (when running with pnpm)
>>>>>>> 7895819c

### 5. Access the Dashboard

Open your browser to **http://localhost:5173** to view the analytics dashboard.

## Production Deployment

### Build Both Applications

```bash
# Build backend
cd backend
pnpm build

# Build frontend
cd ../web
pnpm build
```

### Run Production Builds

```bash
# Terminal 1: Backend
cd backend
pnpm start:prod

# Terminal 2: Frontend (preview)
cd web
pnpm preview
```

## API Documentation

Complete API documentation is available via Swagger UI:

- **Production:** [https://dealbot.fwss.io/api](https://dealbot.fwss.io/api)
- **Local:** `http://localhost:8080/api` (when running locally)

## Contributing

Contributions are welcome! Please follow these steps:

1. Fork the repository
2. Create a feature branch (`git checkout -b feature/amazing-feature`)
3. Make your changes
4. Run formatting and linting checks
5. Commit your changes (`git commit -m 'Add amazing feature'`)
6. Push to the branch (`git push origin feature/amazing-feature`)
7. Open a Pull Request

### Code Quality

Both `backend/` and `web/` use [Biome](https://biomejs.dev/) for formatting and linting. Before submitting a PR, run checks in both directories:

```bash
# In backend/ or web/ directory
pnpm format        # Format code
pnpm format:check  # Check formatting (CI mode)
pnpm lint          # Lint code
pnpm lint:check    # Check linting (CI mode)
pnpm check         # Run both format and lint checks
pnpm check:ci      # Run CI checks (same as CI pipeline)
```

Biome is configured to handle TypeScript, React/JSX, and Tailwind CSS with project-specific rules for NestJS decorators and testing files.

## Resources

- [Filecoin Documentation](https://docs.filecoin.io/)
- [Synapse SDK](https://github.com/FilOzone/synapse-sdk)
- [NestJS Documentation](https://docs.nestjs.com/)

## License

Dual-licensed: [MIT](https://github.com/FilOzone/synapse-sdk/blob/master/LICENSE.md), [Apache Software License v2](https://github.com/FilOzone/synapse-sdk/blob/master/LICENSE.md) by way of the [Permissive License Stack](https://protocol.ai/blog/announcing-the-permissive-license-stack/).<|MERGE_RESOLUTION|>--- conflicted
+++ resolved
@@ -79,60 +79,29 @@
 
 #### Prerequisites
 
-<<<<<<< HEAD
-- **Node.js** 20+
-- **pnpm** (package manager)
-- **PostgreSQL** database
-- **Filecoin wallet** with tokens (for Calibration or Mainnet)
-
-### 1. Clone the Repository
-=======
 - Node.js 20+
 - PostgreSQL (or use Docker for just the database)
 - pnpm
 - Filecoin wallet with tokens
 
 #### Installation
->>>>>>> 7895819c
 
 ```bash
 git clone https://github.com/FilOzone/dealbot.git
 cd dealbot
 ```
 
-### 2. Install Dependencies
-
-```bash
-# Install backend dependencies
-cd backend
-pnpm install
+#### Running
+
+```bash
+# Development
+pnpm start:dev
 
 # Install frontend dependencies
 cd ../web
 pnpm install
 ```
 
-<<<<<<< HEAD
-### 3. Set Up Environment Variables
-
-#### Backend Configuration
-=======
-#### Running
-
-```bash
-# Development
-pnpm start:dev
->>>>>>> 7895819c
-
-```bash
-cd backend
-cp .env.example .env
-# Edit .env with your database credentials, wallet info, etc.
-```
-
-<<<<<<< HEAD
-**Key variables to configure:**
-=======
 #### Using Docker for Database Only
 
 If you want to run the app locally but use Docker for PostgreSQL:
@@ -150,26 +119,9 @@
 ```
 
 ## Web Dashboard
->>>>>>> 7895819c
-
-- `DATABASE_*` - PostgreSQL connection details
-- `WALLET_ADDRESS` & `WALLET_PRIVATE_KEY` - Your Filecoin wallet
-- `NETWORK` - `calibration` or `mainnet`
-- `DEALBOT_PORT` - Backend server port (default: `8080`)
-
-<<<<<<< HEAD
-See [`backend/.env.example`](backend/.env.example) for all options.
-
-#### Frontend Configuration
-
-```bash
-cd ../web
-cp .env.example .env
-# Update VITE_API_BASE_URL if you changed DEALBOT_PORT
-```
-
-Default: `VITE_API_BASE_URL=http://localhost:8080`
-=======
+
+#### Backend Configuration
+
 ### Using Docker Compose
 
 When using `docker-compose.dev.yml`, the web dashboard is automatically built and served by the NestJS application. Simply access:
@@ -190,60 +142,14 @@
 ```
 
 Visit `http://localhost:5173` to view the dashboard with hot-reload.
->>>>>>> 7895819c
-
-### 4. Run the Applications
-
-Open **two terminal windows**:
-
-#### Terminal 1: Backend (API Server)
-
-```bash
-cd backend
-pnpm start:dev    # Development with hot-reload
-```
-
-Backend runs at: `http://localhost:8080`  
-API Docs (Swagger): `http://localhost:8080/api`
-
-#### Terminal 2: Frontend (Web Dashboard)
-
-```bash
-cd web
-pnpm dev          # Development server
-```
-
-<<<<<<< HEAD
-Frontend runs at: `http://localhost:5173`
-=======
-**Local (Docker):** `http://localhost:8080/api` (when using docker-compose.dev.yml)
-
-**Local (pnpm):** `http://localhost:3000/api` (when running with pnpm)
->>>>>>> 7895819c
-
-### 5. Access the Dashboard
-
-Open your browser to **http://localhost:5173** to view the analytics dashboard.
-
-## Production Deployment
-
-### Build Both Applications
-
-```bash
-# Build backend
-cd backend
-pnpm build
-
+
+### Production Build
+
+```bash
 # Build frontend
-cd ../web
-pnpm build
-```
-
-### Run Production Builds
-
-```bash
-# Terminal 1: Backend
-cd backend
+pnpm build:web
+
+# Start server (serves both API and UI)
 pnpm start:prod
 
 # Terminal 2: Frontend (preview)
@@ -255,8 +161,53 @@
 
 Complete API documentation is available via Swagger UI:
 
-- **Production:** [https://dealbot.fwss.io/api](https://dealbot.fwss.io/api)
-- **Local:** `http://localhost:8080/api` (when running locally)
+**Production:** [https://dealbot.fwss.io/api](https://dealbot.fwss.io/api)
+
+**Local (Docker):** `http://localhost:8080/api` (when using docker-compose.dev.yml)
+
+**Local (pnpm):** `http://localhost:3000/api` (when running with pnpm)
+
+## Configuration
+
+Key environment variables:
+
+| Variable                     | Description              | Default |
+| ---------------------------- | ------------------------ | ------- |
+| `WALLET_ADDRESS`             | Filecoin wallet address  | -       |
+| `WALLET_PRIVATE_KEY`         | Wallet private key       | -       |
+| `DATABASE_HOST`              | PostgreSQL host          | -       |
+| `DATABASE_PORT`              | PostgreSQL port          | -       |
+| `DATABASE_USER`              | PostgreSQL user          | -       |
+| `DATABASE_PASSWORD`          | PostgreSQL password      | -       |
+| `DATABASE_NAME`              | PostgreSQL database name | -       |
+| `DEALBOT_PORT`               | Application port         | `3000`  |
+| `DEAL_INTERVAL_SECONDS`      | Deal creation interval   | `1800`  |
+| `RETRIEVAL_INTERVAL_SECONDS` | Retrieval test interval  | `3600`  |
+
+See `.env.example` for complete configuration options.
+
+## Architecture
+
+```
+src/
+├── deal/            # Deal creation and management
+├── retrieval/       # Storage retrieval testing
+├── metrics/         # Performance metrics and analytics
+├── scheduler/       # Automated task scheduling
+├── wallet-sdk/      # Wallet and contract operations
+└── web/             # React dashboard
+```
+
+## Monitoring
+
+The system tracks comprehensive metrics:
+
+- **Deal Performance** - Success rates, latencies
+- **Retrieval Performance** - TTFB, latency, success rates by service type (cdn)
+- **Provider Statistics** - Per-provider performance metrics
+- **Network Health** - Overall system health and trends
+
+Access metrics via the web dashboard or API endpoints.
 
 ## Contributing
 
