{
  "$schema": "https://biomejs.dev/schemas/2.3.8/schema.json",
  "vcs": {
    "enabled": true,
    "clientKind": "git",
    "useIgnoreFile": true
  },
  "files": {
    "ignoreUnknown": false
  },
  "formatter": {
    "enabled": true,
    "formatWithErrors": true,
    "indentStyle": "space",
    "indentWidth": 2,
    "lineEnding": "lf",
    "lineWidth": 120,
    "attributePosition": "auto",
    "bracketSameLine": false,
    "bracketSpacing": true,
    "useEditorconfig": true
  },
  "linter": {
    "enabled": true,
    "rules": {
      "recommended": true,
      "suspicious": {
        "noExplicitAny": "off"
      },
<<<<<<< HEAD
      "nursery": {
        "useSortedClasses": "off"
      }
    }
  },
  "javascript": {
    "parser": {
      "unsafeParameterDecoratorsEnabled": true
    },
    "formatter": {
      "jsxQuoteStyle": "single",
      "quoteProperties": "asNeeded",
      "trailingCommas": "all",
      "semicolons": "always",
      "arrowParentheses": "always",
      "bracketSameLine": false,
      "quoteStyle": "double",
      "attributePosition": "auto",
      "bracketSpacing": true
    },
    "globals": ["NodeJS"]
  },
  "assist": {
    "enabled": true,
    "actions": {
      "source": {
        "organizeImports": "on"
      }
    }
  },
  "json": {
    "parser": {
      "allowComments": true,
      "allowTrailingCommas": false
    },
    "formatter": {
      "enabled": true,
      "indentStyle": "space",
      "indentWidth": 2,
      "lineWidth": 100,
      "trailingCommas": "none"
    }
  },
  "css": {
    "parser": {
      "cssModules": false,
      "allowWrongLineComments": true,
      "tailwindDirectives": true
    },
    "formatter": {
      "enabled": true,
      "indentStyle": "space",
      "indentWidth": 2,
      "lineWidth": 120,
      "quoteStyle": "double"
    }
  },
  "overrides": [
    {
      "includes": ["web/**/*.ts", "web/**/*.tsx"],
      "linter": {
        "rules": {
          "correctness": {
            "noUndeclaredVariables": "off"
          },
          "suspicious": {
            "noExplicitAny": "off"
          }
        }
      },
      "javascript": {
        "globals": ["React", "JSX", "window", "document", "console"]
      }
    },
    {
      "includes": ["**/*.spec.ts", "**/*.test.ts", "test/**/*.ts"],
      "linter": {
        "rules": {
          "suspicious": {
            "noExplicitAny": "off"
          }
        }
      }
    },
    {
      "includes": ["**/*.css"],
      "css": {
        "parser": {
          "cssModules": false
        }
      }
    },
    {
      "includes": ["src/**"],
      "linter": {
        "rules": {
          "style": {
            "useImportType": "off",
            "useNodejsImportProtocol": "off"
          }
        }
=======
      "style": {
        "noNonNullAssertion": "off"
>>>>>>> 98495678
      }
    }
  }
}<|MERGE_RESOLUTION|>--- conflicted
+++ resolved
@@ -27,112 +27,8 @@
       "suspicious": {
         "noExplicitAny": "off"
       },
-<<<<<<< HEAD
-      "nursery": {
-        "useSortedClasses": "off"
-      }
-    }
-  },
-  "javascript": {
-    "parser": {
-      "unsafeParameterDecoratorsEnabled": true
-    },
-    "formatter": {
-      "jsxQuoteStyle": "single",
-      "quoteProperties": "asNeeded",
-      "trailingCommas": "all",
-      "semicolons": "always",
-      "arrowParentheses": "always",
-      "bracketSameLine": false,
-      "quoteStyle": "double",
-      "attributePosition": "auto",
-      "bracketSpacing": true
-    },
-    "globals": ["NodeJS"]
-  },
-  "assist": {
-    "enabled": true,
-    "actions": {
-      "source": {
-        "organizeImports": "on"
-      }
-    }
-  },
-  "json": {
-    "parser": {
-      "allowComments": true,
-      "allowTrailingCommas": false
-    },
-    "formatter": {
-      "enabled": true,
-      "indentStyle": "space",
-      "indentWidth": 2,
-      "lineWidth": 100,
-      "trailingCommas": "none"
-    }
-  },
-  "css": {
-    "parser": {
-      "cssModules": false,
-      "allowWrongLineComments": true,
-      "tailwindDirectives": true
-    },
-    "formatter": {
-      "enabled": true,
-      "indentStyle": "space",
-      "indentWidth": 2,
-      "lineWidth": 120,
-      "quoteStyle": "double"
-    }
-  },
-  "overrides": [
-    {
-      "includes": ["web/**/*.ts", "web/**/*.tsx"],
-      "linter": {
-        "rules": {
-          "correctness": {
-            "noUndeclaredVariables": "off"
-          },
-          "suspicious": {
-            "noExplicitAny": "off"
-          }
-        }
-      },
-      "javascript": {
-        "globals": ["React", "JSX", "window", "document", "console"]
-      }
-    },
-    {
-      "includes": ["**/*.spec.ts", "**/*.test.ts", "test/**/*.ts"],
-      "linter": {
-        "rules": {
-          "suspicious": {
-            "noExplicitAny": "off"
-          }
-        }
-      }
-    },
-    {
-      "includes": ["**/*.css"],
-      "css": {
-        "parser": {
-          "cssModules": false
-        }
-      }
-    },
-    {
-      "includes": ["src/**"],
-      "linter": {
-        "rules": {
-          "style": {
-            "useImportType": "off",
-            "useNodejsImportProtocol": "off"
-          }
-        }
-=======
       "style": {
         "noNonNullAssertion": "off"
->>>>>>> 98495678
       }
     }
   }
