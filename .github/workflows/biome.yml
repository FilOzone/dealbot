--- conflicted
+++ resolved
@@ -28,19 +28,5 @@
         run: pnpm install --frozen-lockfile
         working-directory: backend
 
-<<<<<<< HEAD
       - name: Run Biome
-        run: pnpm check:ci
-=======
-      - name: Install web dependencies
-        run: pnpm install --frozen-lockfile
-        working-directory: web
-
-      - name: Run Biome on backend
-        run: pnpm check:ci
-        working-directory: backend
-
-      - name: Run Biome on web
-        run: pnpm check:ci
-        working-directory: web
->>>>>>> c6ba7902
+        run: pnpm check:ci